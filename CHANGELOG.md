--- conflicted
+++ resolved
@@ -1,16 +1,11 @@
 # CHANGELOG
 
-<<<<<<< HEAD
 ## 0.9.0
 
 - [#78](https://github.com/georust/gpx/pull/78): Replace RFC 3339 by ISO 8601 for de-/encoding time stamps,
                                                  fix error handling bug on track parsing,
                                                  apply Clippy suggestion
-=======
-## UNRELEASED
-
 - [#80](https://github.com/georust/gpx/pull/72): Update MSRV to 1.57.0
->>>>>>> 282426b2
 
 ## 0.8.6
 
