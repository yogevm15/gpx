--- conflicted
+++ resolved
@@ -5,10 +5,7 @@
 use geo::Point;
 use std::io::Read;
 use xml::reader::XmlEvent;
-<<<<<<< HEAD
 use geo::Point;
-=======
->>>>>>> 88890251
 
 use parser::extensions;
 use parser::fix;
@@ -18,11 +15,6 @@
 use parser::Context;
 use parser::verify_starting_tag;
 
-<<<<<<< HEAD
-=======
-use Fix;
-use Link;
->>>>>>> 88890251
 use Waypoint;
 
 use GpxVersion;
@@ -159,15 +151,10 @@
 mod tests {
     use geo::Point;
     use std::io::BufReader;
-<<<<<<< HEAD
     use geo::Point;
 
     use GpxVersion;
     use Fix;
-=======
-    use xml::reader::EventReader;
-
->>>>>>> 88890251
     use super::consume;
     use parser::Context;
     use Fix;
